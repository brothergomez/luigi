# -*- coding: utf-8 -*-
#
# Copyright 2012-2015 Spotify AB
#
# Licensed under the Apache License, Version 2.0 (the "License");
# you may not use this file except in compliance with the License.
# You may obtain a copy of the License at
#
# http://www.apache.org/licenses/LICENSE-2.0
#
# Unless required by applicable law or agreed to in writing, software
# distributed under the License is distributed on an "AS IS" BASIS,
# WITHOUT WARRANTIES OR CONDITIONS OF ANY KIND, either express or implied.
# See the License for the specific language governing permissions and
# limitations under the License.
#
"""
The worker communicates with the scheduler and does two things:

1. Sends all tasks that has to be run
2. Gets tasks from the scheduler that should be run

When running in local mode, the worker talks directly to a :py:class:`~luigi.scheduler.Scheduler` instance.
When you run a central server, the worker will talk to the scheduler using a :py:class:`~luigi.rpc.RemoteScheduler` instance.

Everything in this module is private to luigi and may change in incompatible
ways between versions. The exception is the exception types and the
:py:class:`worker` config class.
"""

import collections
import getpass
import logging
import multiprocessing
import os
import signal
import subprocess
import sys

try:
    import Queue
except ImportError:
    import queue as Queue
import random
import socket
import threading
import time
import traceback
import types

from luigi import six

from luigi import notifications
from luigi.event import Event
from luigi.task_register import load_task
from luigi.scheduler import DISABLED, DONE, FAILED, PENDING, UNKNOWN, Scheduler, RetryPolicy
from luigi.scheduler import WORKER_STATE_ACTIVE, WORKER_STATE_DISABLED
from luigi.target import Target
from luigi.task import Task, flatten, getpaths, Config
from luigi.task_register import TaskClassException
from luigi.task_status import RUNNING
from luigi.parameter import FloatParameter, IntParameter, BoolParameter

try:
    import simplejson as json
except ImportError:
    import json

logger = logging.getLogger('luigi-interface')

# Prevent fork() from being called during a C-level getaddrinfo() which uses a process-global mutex,
# that may not be unlocked in child process, resulting in the process being locked indefinitely.
fork_lock = threading.Lock()

# Why we assert on _WAIT_INTERVAL_EPS:
# multiprocessing.Queue.get() is undefined for timeout=0 it seems:
# https://docs.python.org/3.4/library/multiprocessing.html#multiprocessing.Queue.get.
# I also tried with really low epsilon, but then ran into the same issue where
# the test case "test_external_dependency_worker_is_patient" got stuck. So I
# unscientifically just set the final value to a floating point number that
# "worked for me".
_WAIT_INTERVAL_EPS = 0.00001


def _is_external(task):
    return task.run is None or task.run == NotImplemented


def _get_retry_policy_dict(task):
    return RetryPolicy(task.retry_count, task.disable_hard_timeout, task.disable_window_seconds)._asdict()


class TaskException(Exception):
    pass


GetWorkResponse = collections.namedtuple('GetWorkResponse', (
    'task_id',
    'running_tasks',
    'n_pending_tasks',
    'n_unique_pending',
    'n_pending_last_scheduled',
    'worker_state',
))


class TaskProcess(multiprocessing.Process):

    """ Wrap all task execution in this class.

    Mainly for convenience since this is run in a separate process. """

    def __init__(self, task, worker_id, result_queue, status_reporter,
                 use_multiprocessing=False, worker_timeout=0, check_unfulfilled_deps=True):
        super(TaskProcess, self).__init__()
        self.task = task
        self.worker_id = worker_id
        self.result_queue = result_queue
        self.status_reporter = status_reporter
        if task.worker_timeout is not None:
            worker_timeout = task.worker_timeout
        self.timeout_time = time.time() + worker_timeout if worker_timeout else None
        self.use_multiprocessing = use_multiprocessing or self.timeout_time is not None
        self.check_unfulfilled_deps = check_unfulfilled_deps

    def _run_get_new_deps(self):
        self.task.set_tracking_url = self.status_reporter.update_tracking_url
        self.task.set_status_message = self.status_reporter.update_status
        self.task.set_progress_percentage = self.status_reporter.update_progress_percentage

        task_gen = self.task.run()

        self.task.set_tracking_url = None
        self.task.set_status_message = None
        self.task.set_progress_percentage = None

        if not isinstance(task_gen, types.GeneratorType):
            return None

        next_send = None
        while True:
            try:
                if next_send is None:
                    requires = six.next(task_gen)
                else:
                    requires = task_gen.send(next_send)
            except StopIteration:
                return None

            new_req = flatten(requires)
            if all(t.complete() for t in new_req):
                next_send = getpaths(requires)
            else:
                new_deps = [(t.task_module, t.task_family, t.to_str_params())
                            for t in new_req]
                return new_deps

    def run(self):
        logger.info('[pid %s] Worker %s running   %s', os.getpid(), self.worker_id, self.task)

        if self.use_multiprocessing:
            # Need to have different random seeds if running in separate processes
            random.seed((os.getpid(), time.time()))

        status = FAILED
        expl = ''
        missing = []
        new_deps = []
        try:
            # Verify that all the tasks are fulfilled! For external tasks we
            # don't care about unfulfilled dependencies, because we are just
            # checking completeness of self.task so outputs of dependencies are
            # irrelevant.
            if self.check_unfulfilled_deps and not _is_external(self.task):
                missing = [dep.task_id for dep in self.task.deps() if not dep.complete()]
                if missing:
                    deps = 'dependency' if len(missing) == 1 else 'dependencies'
                    raise RuntimeError('Unfulfilled %s at run time: %s' % (deps, ', '.join(missing)))
            self.task.trigger_event(Event.START, self.task)
            t0 = time.time()
            status = None

            if _is_external(self.task):
                # External task
                # TODO(erikbern): We should check for task completeness after non-external tasks too!
                # This will resolve #814 and make things a lot more consistent
                if self.task.complete():
                    status = DONE
                else:
                    status = FAILED
                    expl = 'Task is an external data dependency ' \
                        'and data does not exist (yet?).'
            else:
                new_deps = self._run_get_new_deps()
                status = DONE if not new_deps else PENDING

            if new_deps:
                logger.info(
                    '[pid %s] Worker %s new requirements      %s',
                    os.getpid(), self.worker_id, self.task)
            elif status == DONE:
                self.task.trigger_event(
                    Event.PROCESSING_TIME, self.task, time.time() - t0)
                expl = self.task.on_success()
                logger.info('[pid %s] Worker %s done      %s', os.getpid(),
                            self.worker_id, self.task)
                self.task.trigger_event(Event.SUCCESS, self.task)

        except KeyboardInterrupt:
            raise
        except BaseException as ex:
            status = FAILED
            logger.exception("[pid %s] Worker %s failed    %s", os.getpid(), self.worker_id, self.task)
            self.task.trigger_event(Event.FAILURE, self.task, ex)
            raw_error_message = self.task.on_failure(ex)
            expl = raw_error_message

        finally:
            self.result_queue.put(
                (self.task.task_id, status, expl, missing, new_deps))

    def _recursive_terminate(self):
        import psutil

        try:
            parent = psutil.Process(self.pid)
            children = parent.children(recursive=True)

            # terminate parent. Give it a chance to clean up
            super(TaskProcess, self).terminate()
            parent.wait()

            # terminate children
            for child in children:
                try:
                    child.terminate()
                except psutil.NoSuchProcess:
                    continue
        except psutil.NoSuchProcess:
            return

    def terminate(self):
        """Terminate this process and its subprocesses."""
        # default terminate() doesn't cleanup child processes, it orphans them.
        try:
            return self._recursive_terminate()
        except ImportError:
            return super(TaskProcess, self).terminate()


class TaskStatusReporter(object):
    """
    Reports task status information to the scheduler.

    This object must be pickle-able for passing to `TaskProcess` on systems
    where fork method needs to pickle the process object (e.g.  Windows).
    """
    def __init__(self, scheduler, task_id, worker_id):
        self._task_id = task_id
        self._worker_id = worker_id
        self._scheduler = scheduler

    def update_tracking_url(self, tracking_url):
        self._scheduler.add_task(
            task_id=self._task_id,
            worker=self._worker_id,
            status=RUNNING,
            tracking_url=tracking_url
        )

    def update_status(self, message):
        self._scheduler.set_task_status_message(self._task_id, message)

    def update_progress_percentage(self, percentage):
        self._scheduler.set_task_progress_percentage(self._task_id, percentage)


class SingleProcessPool(object):
    """
    Dummy process pool for using a single processor.

    Imitates the api of multiprocessing.Pool using single-processor equivalents.
    """

    def apply_async(self, function, args):
        return function(*args)

    def close(self):
        pass

    def join(self):
        pass


class DequeQueue(collections.deque):
    """
    deque wrapper implementing the Queue interface.
    """

    def put(self, obj, block=None, timeout=None):
        return self.append(obj)

    def get(self, block=None, timeout=None):
        try:
            return self.pop()
        except IndexError:
            raise Queue.Empty


class AsyncCompletionException(Exception):
    """
    Exception indicating that something went wrong with checking complete.
    """

    def __init__(self, trace):
        self.trace = trace


class TracebackWrapper(object):
    """
    Class to wrap tracebacks so we can know they're not just strings.
    """

    def __init__(self, trace):
        self.trace = trace


def check_complete(task, out_queue):
    """
    Checks if task is complete, puts the result to out_queue.
    """
    logger.debug("Checking if %s is complete", task)
    try:
        is_complete = task.complete()
    except Exception:
        is_complete = TracebackWrapper(traceback.format_exc())
    out_queue.put((task, is_complete))


class worker(Config):
    # NOTE: `section.config-variable` in the config_path argument is deprecated in favor of `worker.config_variable`

    ping_interval = FloatParameter(default=1.0,
                                   config_path=dict(section='core', name='worker-ping-interval'))
    keep_alive = BoolParameter(default=False,
                               config_path=dict(section='core', name='worker-keep-alive'))
    count_uniques = BoolParameter(default=False,
                                  config_path=dict(section='core', name='worker-count-uniques'),
                                  description='worker-count-uniques means that we will keep a '
                                  'worker alive only if it has a unique pending task, as '
                                  'well as having keep-alive true')
    count_last_scheduled = BoolParameter(default=False,
                                         description='Keep a worker alive only if there are '
                                                     'pending tasks which it was the last to '
                                                     'schedule.')
    wait_interval = FloatParameter(default=1.0,
                                   config_path=dict(section='core', name='worker-wait-interval'))
    wait_jitter = FloatParameter(default=5.0)

    max_reschedules = IntParameter(default=1,
                                   config_path=dict(section='core', name='worker-max-reschedules'))
    timeout = IntParameter(default=0,
                           config_path=dict(section='core', name='worker-timeout'))
    task_limit = IntParameter(default=None,
                              config_path=dict(section='core', name='worker-task-limit'))
    retry_external_tasks = BoolParameter(default=False,
                                         config_path=dict(section='core', name='retry-external-tasks'),
                                         description='If true, incomplete external tasks will be '
                                         'retested for completion while Luigi is running.')
    send_failure_email = BoolParameter(default=True,
                                       description='If true, send e-mails directly from the worker'
                                                   'on failure')
    no_install_shutdown_handler = BoolParameter(default=False,
                                                description='If true, the SIGUSR1 shutdown handler will'
                                                'NOT be install on the worker')
    check_unfulfilled_deps = BoolParameter(default=True,
                                           description='If true, check for completeness of '
                                           'dependencies before running a task')


class KeepAliveThread(threading.Thread):
    """
    Periodically tell the scheduler that the worker still lives.
    """

    def __init__(self, scheduler, worker_id, ping_interval, rpc_message_callback):
        super(KeepAliveThread, self).__init__()
        self._should_stop = threading.Event()
        self._scheduler = scheduler
        self._worker_id = worker_id
        self._ping_interval = ping_interval
        self._rpc_message_callback = rpc_message_callback

    def stop(self):
        self._should_stop.set()

    def run(self):
        while True:
            self._should_stop.wait(self._ping_interval)
            if self._should_stop.is_set():
                logger.info("Worker %s was stopped. Shutting down Keep-Alive thread" % self._worker_id)
                break
            with fork_lock:
                response = None
                try:
                    response = self._scheduler.ping(worker=self._worker_id)
<<<<<<< HEAD
                except Exception:  # httplib.BadStatusLine:
=======
                except BaseException:  # httplib.BadStatusLine:
>>>>>>> 8ae5b659
                    logger.warning('Failed pinging scheduler')

                # handle rpc messages
                if response:
                    for message in response["rpc_messages"]:
                        self._rpc_message_callback(message)


def rpc_message_callback(fn):
    fn.is_rpc_message_callback = True
    return fn


class Worker(object):
    """
    Worker object communicates with a scheduler.

    Simple class that talks to a scheduler and:

    * tells the scheduler what it has to do + its dependencies
    * asks for stuff to do (pulls it in a loop and runs it)
    """

    def __init__(self, scheduler=None, worker_id=None, worker_processes=1, assistant=False, **kwargs):
        if scheduler is None:
            scheduler = Scheduler()

        self.worker_processes = int(worker_processes)
        self._worker_info = self._generate_worker_info()

        if not worker_id:
            worker_id = 'Worker(%s)' % ', '.join(['%s=%s' % (k, v) for k, v in self._worker_info])

        self._config = worker(**kwargs)

        assert self._config.wait_interval >= _WAIT_INTERVAL_EPS, "[worker] wait_interval must be positive"
        assert self._config.wait_jitter >= 0.0, "[worker] wait_jitter must be equal or greater than zero"

        self._id = worker_id
        self._scheduler = scheduler
        self._assistant = assistant
        self._stop_requesting_work = False

        self.host = socket.gethostname()
        self._scheduled_tasks = {}
        self._suspended_tasks = {}
        self._batch_running_tasks = {}
        self._batch_families_sent = set()

        self._first_task = None

        self.add_succeeded = True
        self.run_succeeded = True

        self.unfulfilled_counts = collections.defaultdict(int)

        # note that ``signal.signal(signal.SIGUSR1, fn)`` only works inside the main execution thread, which is why we
        # provide the ability to conditionally install the hook.
        if not self._config.no_install_shutdown_handler:
            try:
                signal.signal(signal.SIGUSR1, self.handle_interrupt)
                signal.siginterrupt(signal.SIGUSR1, False)
            except AttributeError:
                pass

        # Keep info about what tasks are running (could be in other processes)
        self._task_result_queue = multiprocessing.Queue()
        self._running_tasks = {}

        # Stuff for execution_summary
        self._add_task_history = []
        self._get_work_response_history = []

    def _add_task(self, *args, **kwargs):
        """
        Call ``self._scheduler.add_task``, but store the values too so we can
        implement :py:func:`luigi.execution_summary.summary`.
        """
        task_id = kwargs['task_id']
        status = kwargs['status']
        runnable = kwargs['runnable']
        task = self._scheduled_tasks.get(task_id)
        if task:
            self._add_task_history.append((task, status, runnable))
            kwargs['owners'] = task._owner_list()

        if task_id in self._batch_running_tasks:
            for batch_task in self._batch_running_tasks.pop(task_id):
                self._add_task_history.append((batch_task, status, True))

        self._scheduler.add_task(*args, **kwargs)

        logger.info('Informed scheduler that task   %s   has status   %s', task_id, status)

    def __enter__(self):
        """
        Start the KeepAliveThread.
        """
        self._keep_alive_thread = KeepAliveThread(self._scheduler, self._id,
                                                  self._config.ping_interval,
                                                  self._handle_rpc_message)
        self._keep_alive_thread.daemon = True
        self._keep_alive_thread.start()
        return self

    def __exit__(self, type, value, traceback):
        """
        Stop the KeepAliveThread and kill still running tasks.
        """
        self._keep_alive_thread.stop()
        self._keep_alive_thread.join()
        for task in self._running_tasks.values():
            if task.is_alive():
                task.terminate()
        return False  # Don't suppress exception

    def _generate_worker_info(self):
        # Generate as much info as possible about the worker
        # Some of these calls might not be available on all OS's
        args = [('salt', '%09d' % random.randrange(0, 999999999)),
                ('workers', self.worker_processes)]
        try:
            args += [('host', socket.gethostname())]
        except BaseException:
            pass
        try:
            args += [('username', getpass.getuser())]
        except BaseException:
            pass
        try:
            args += [('pid', os.getpid())]
        except BaseException:
            pass
        try:
            sudo_user = os.getenv("SUDO_USER")
            if sudo_user:
                args.append(('sudo_user', sudo_user))
        except BaseException:
            pass
        return args

    def _validate_task(self, task):
        if not isinstance(task, Task):
            raise TaskException('Can not schedule non-task %s' % task)

        if not task.initialized():
            # we can't get the repr of it since it's not initialized...
            raise TaskException('Task of class %s not initialized. Did you override __init__ and forget to call super(...).__init__?' % task.__class__.__name__)

    def _log_complete_error(self, task, tb):
        log_msg = "Will not run {task} or any dependencies due to error in complete() method:\n{tb}".format(task=task, tb=tb)
        logger.warning(log_msg)

    def _log_dependency_error(self, task, tb):
        log_msg = "Will not run {task} or any dependencies due to error in deps() method:\n{tb}".format(task=task, tb=tb)
        logger.warning(log_msg)

    def _log_unexpected_error(self, task):
        logger.exception("Luigi unexpected framework error while scheduling %s", task)  # needs to be called from within except clause

    def _announce_scheduling_failure(self, task, expl):
        try:
            self._scheduler.announce_scheduling_failure(
                worker=self._id,
                task_name=str(task),
                family=task.task_family,
                params=task.to_str_params(only_significant=True),
                expl=expl,
                owners=task._owner_list(),
            )
        except Exception:
            formatted_traceback = traceback.format_exc()
            self._email_unexpected_error(task, formatted_traceback)
            raise

    def _email_complete_error(self, task, formatted_traceback):
        self._announce_scheduling_failure(task, formatted_traceback)
        if self._config.send_failure_email:
            self._email_error(task, formatted_traceback,
                              subject="Luigi: {task} failed scheduling. Host: {host}",
                              headline="Will not run {task} or any dependencies due to error in complete() method",
                              )

    def _email_dependency_error(self, task, formatted_traceback):
        self._announce_scheduling_failure(task, formatted_traceback)
        if self._config.send_failure_email:
            self._email_error(task, formatted_traceback,
                              subject="Luigi: {task} failed scheduling. Host: {host}",
                              headline="Will not run {task} or any dependencies due to error in deps() method",
                              )

    def _email_unexpected_error(self, task, formatted_traceback):
        # this sends even if failure e-mails are disabled, as they may indicate
        # a more severe failure that may not reach other alerting methods such
        # as scheduler batch notification
        self._email_error(task, formatted_traceback,
                          subject="Luigi: Framework error while scheduling {task}. Host: {host}",
                          headline="Luigi framework error",
                          )

    def _email_task_failure(self, task, formatted_traceback):
        if self._config.send_failure_email:
            self._email_error(task, formatted_traceback,
                              subject="Luigi: {task} FAILED. Host: {host}",
                              headline="A task failed when running. Most likely run() raised an exception.",
                              )

    def _email_error(self, task, formatted_traceback, subject, headline):
        formatted_subject = subject.format(task=task, host=self.host)
        formatted_headline = headline.format(task=task, host=self.host)
        command = subprocess.list2cmdline(sys.argv)
        message = notifications.format_task_error(
            formatted_headline, task, command, formatted_traceback)
        notifications.send_error_email(formatted_subject, message, task.owner_email)

    def _handle_task_load_error(self, exception, task_ids):
        msg = 'Cannot find task(s) sent by scheduler: {}'.format(','.join(task_ids))
        logger.exception(msg)
        subject = 'Luigi: {}'.format(msg)
        error_message = notifications.wrap_traceback(exception)
        for task_id in task_ids:
            self._add_task(
                worker=self._id,
                task_id=task_id,
                status=FAILED,
                runnable=False,
                expl=error_message,
            )
        notifications.send_error_email(subject, error_message)

    def add(self, task, multiprocess=False, processes=0):
        """
        Add a Task for the worker to check and possibly schedule and run.

        Returns True if task and its dependencies were successfully scheduled or completed before.
        """
        if self._first_task is None and hasattr(task, 'task_id'):
            self._first_task = task.task_id
        self.add_succeeded = True
        if multiprocess:
            queue = multiprocessing.Manager().Queue()
            pool = multiprocessing.Pool(processes=processes if processes > 0 else None)
        else:
            queue = DequeQueue()
            pool = SingleProcessPool()
        self._validate_task(task)
        pool.apply_async(check_complete, [task, queue])

        # we track queue size ourselves because len(queue) won't work for multiprocessing
        queue_size = 1
        try:
            seen = set([task.task_id])
            while queue_size:
                current = queue.get()
                queue_size -= 1
                item, is_complete = current
                for next in self._add(item, is_complete):
                    if next.task_id not in seen:
                        self._validate_task(next)
                        seen.add(next.task_id)
                        pool.apply_async(check_complete, [next, queue])
                        queue_size += 1
        except (KeyboardInterrupt, TaskException):
            raise
        except Exception as ex:
            self.add_succeeded = False
            formatted_traceback = traceback.format_exc()
            self._log_unexpected_error(task)
            task.trigger_event(Event.BROKEN_TASK, task, ex)
            self._email_unexpected_error(task, formatted_traceback)
            raise
        finally:
            pool.close()
            pool.join()
        return self.add_succeeded

    def _add_task_batcher(self, task):
        family = task.task_family
        if family not in self._batch_families_sent:
            task_class = type(task)
            batch_param_names = task_class.batch_param_names()
            if batch_param_names:
                self._scheduler.add_task_batcher(
                    worker=self._id,
                    task_family=family,
                    batched_args=batch_param_names,
                    max_batch_size=task.max_batch_size,
                )
            self._batch_families_sent.add(family)

    def _add(self, task, is_complete):
        if self._config.task_limit is not None and len(self._scheduled_tasks) >= self._config.task_limit:
            logger.warning('Will not run %s or any dependencies due to exceeded task-limit of %d', task, self._config.task_limit)
            deps = None
            status = UNKNOWN
            runnable = False

        else:
            formatted_traceback = None
            try:
                self._check_complete_value(is_complete)
            except KeyboardInterrupt:
                raise
            except AsyncCompletionException as ex:
                formatted_traceback = ex.trace
            except BaseException:
                formatted_traceback = traceback.format_exc()

            if formatted_traceback is not None:
                self.add_succeeded = False
                self._log_complete_error(task, formatted_traceback)
                task.trigger_event(Event.DEPENDENCY_MISSING, task)
                self._email_complete_error(task, formatted_traceback)
                deps = None
                status = UNKNOWN
                runnable = False

            elif is_complete:
                deps = None
                status = DONE
                runnable = False
                task.trigger_event(Event.DEPENDENCY_PRESENT, task)

            elif _is_external(task):
                deps = None
                status = PENDING
                runnable = self._config.retry_external_tasks
                task.trigger_event(Event.DEPENDENCY_MISSING, task)
                logger.warning('Data for %s does not exist (yet?). The task is an '
                               'external data dependency, so it cannot be run from'
                               ' this luigi process.', task)

            else:
                try:
                    deps = task.deps()
                    self._add_task_batcher(task)
                except Exception as ex:
                    formatted_traceback = traceback.format_exc()
                    self.add_succeeded = False
                    self._log_dependency_error(task, formatted_traceback)
                    task.trigger_event(Event.BROKEN_TASK, task, ex)
                    self._email_dependency_error(task, formatted_traceback)
                    deps = None
                    status = UNKNOWN
                    runnable = False
                else:
                    status = PENDING
                    runnable = True

            if task.disabled:
                status = DISABLED

            if deps:
                for d in deps:
                    self._validate_dependency(d)
                    task.trigger_event(Event.DEPENDENCY_DISCOVERED, task, d)
                    yield d  # return additional tasks to add

                deps = [d.task_id for d in deps]

        self._scheduled_tasks[task.task_id] = task
        self._add_task(
            worker=self._id,
            task_id=task.task_id,
            status=status,
            deps=deps,
            runnable=runnable,
            priority=task.priority,
            resources=task.process_resources(),
            params=task.to_str_params(),
            family=task.task_family,
            module=task.task_module,
            batchable=task.batchable,
            retry_policy_dict=_get_retry_policy_dict(task),
        )

    def _validate_dependency(self, dependency):
        if isinstance(dependency, Target):
            raise Exception('requires() can not return Target objects. Wrap it in an ExternalTask class')
        elif not isinstance(dependency, Task):
            raise Exception('requires() must return Task objects')

    def _check_complete_value(self, is_complete):
        if is_complete not in (True, False):
            if isinstance(is_complete, TracebackWrapper):
                raise AsyncCompletionException(is_complete.trace)
            raise Exception("Return value of Task.complete() must be boolean (was %r)" % is_complete)

    def _add_worker(self):
        self._worker_info.append(('first_task', self._first_task))
        self._scheduler.add_worker(self._id, self._worker_info)

    def _log_remote_tasks(self, get_work_response):
        logger.debug("Done")
        logger.debug("There are no more tasks to run at this time")
        if get_work_response.running_tasks:
            for r in get_work_response.running_tasks:
                logger.debug('%s is currently run by worker %s', r['task_id'], r['worker'])
        elif get_work_response.n_pending_tasks:
            logger.debug(
                "There are %s pending tasks possibly being run by other workers",
                get_work_response.n_pending_tasks)
            if get_work_response.n_unique_pending:
                logger.debug(
                    "There are %i pending tasks unique to this worker",
                    get_work_response.n_unique_pending)
            if get_work_response.n_pending_last_scheduled:
                logger.debug(
                    "There are %i pending tasks last scheduled by this worker",
                    get_work_response.n_pending_last_scheduled)

    def _get_work_task_id(self, get_work_response):
        if get_work_response.get('task_id') is not None:
            return get_work_response['task_id']
        elif 'batch_id' in get_work_response:
            try:
                task = load_task(
                    module=get_work_response.get('task_module'),
                    task_name=get_work_response['task_family'],
                    params_str=get_work_response['task_params'],
                )
            except Exception as ex:
                self._handle_task_load_error(ex, get_work_response['batch_task_ids'])
                self.run_succeeded = False
                return None

            self._scheduler.add_task(
                worker=self._id,
                task_id=task.task_id,
                module=get_work_response.get('task_module'),
                family=get_work_response['task_family'],
                params=task.to_str_params(),
                status=RUNNING,
                batch_id=get_work_response['batch_id'],
            )
            return task.task_id
        else:
            return None

    def _get_work(self):
        if self._stop_requesting_work:
            return GetWorkResponse(None, 0, 0, 0, 0, WORKER_STATE_DISABLED)

        if self.worker_processes > 0:
            logger.debug("Asking scheduler for work...")
            r = self._scheduler.get_work(
                worker=self._id,
                host=self.host,
                assistant=self._assistant,
                current_tasks=list(self._running_tasks.keys()),
            )
        else:
            logger.debug("Checking if tasks are still pending")
            r = self._scheduler.count_pending(worker=self._id)

        running_tasks = r['running_tasks']
        task_id = self._get_work_task_id(r)

        self._get_work_response_history.append({
            'task_id': task_id,
            'running_tasks': running_tasks,
        })

        if task_id is not None and task_id not in self._scheduled_tasks:
            logger.info('Did not schedule %s, will load it dynamically', task_id)

            try:
                # TODO: we should obtain the module name from the server!
                self._scheduled_tasks[task_id] = \
                    load_task(module=r.get('task_module'),
                              task_name=r['task_family'],
                              params_str=r['task_params'])
            except TaskClassException as ex:
                self._handle_task_load_error(ex, [task_id])
                task_id = None
                self.run_succeeded = False

        if task_id is not None and 'batch_task_ids' in r:
            batch_tasks = filter(None, [
                self._scheduled_tasks.get(batch_id) for batch_id in r['batch_task_ids']])
            self._batch_running_tasks[task_id] = batch_tasks

        return GetWorkResponse(
            task_id=task_id,
            running_tasks=running_tasks,
            n_pending_tasks=r['n_pending_tasks'],
            n_unique_pending=r['n_unique_pending'],

            # TODO: For a tiny amount of time (a month?) we'll keep forwards compatibility
            #  That is you can user a newer client than server (Sep 2016)
            n_pending_last_scheduled=r.get('n_pending_last_scheduled', 0),
            worker_state=r.get('worker_state', WORKER_STATE_ACTIVE),
        )

    def _run_task(self, task_id):
        if task_id in self._running_tasks:
            logger.debug('Got already running task id {} from scheduler, taking a break'.format(task_id))
            next(self._sleeper())
            return

        task = self._scheduled_tasks[task_id]

        task_process = self._create_task_process(task)

        self._running_tasks[task_id] = task_process

        if task_process.use_multiprocessing:
            with fork_lock:
                task_process.start()
        else:
            # Run in the same process
            task_process.run()

    def _create_task_process(self, task):
        reporter = TaskStatusReporter(self._scheduler, task.task_id, self._id)
        return TaskProcess(
            task, self._id, self._task_result_queue, reporter,
            use_multiprocessing=bool(self.worker_processes > 1),
            worker_timeout=self._config.timeout,
            check_unfulfilled_deps=self._config.check_unfulfilled_deps,
        )

    def _purge_children(self):
        """
        Find dead children and put a response on the result queue.

        :return:
        """
        for task_id, p in six.iteritems(self._running_tasks):
            if not p.is_alive() and p.exitcode:
                error_msg = 'Task {} died unexpectedly with exit code {}'.format(task_id, p.exitcode)
                p.task.trigger_event(Event.PROCESS_FAILURE, p.task, error_msg)
            elif p.timeout_time is not None and time.time() > float(p.timeout_time) and p.is_alive():
                p.terminate()
                error_msg = 'Task {} timed out after {} seconds and was terminated.'.format(task_id, p.task.worker_timeout)
                p.task.trigger_event(Event.TIMEOUT, p.task, error_msg)
            else:
                continue

            logger.info(error_msg)
            self._task_result_queue.put((task_id, FAILED, error_msg, [], []))

    def _handle_next_task(self):
        """
        We have to catch three ways a task can be "done":

        1. normal execution: the task runs/fails and puts a result back on the queue,
        2. new dependencies: the task yielded new deps that were not complete and
           will be rescheduled and dependencies added,
        3. child process dies: we need to catch this separately.
        """
        while True:
            self._purge_children()  # Deal with subprocess failures

            try:
                task_id, status, expl, missing, new_requirements = (
                    self._task_result_queue.get(
                        timeout=self._config.wait_interval))
            except Queue.Empty:
                return

            task = self._scheduled_tasks[task_id]
            if not task or task_id not in self._running_tasks:
                continue
                # Not a running task. Probably already removed.
                # Maybe it yielded something?

            # external task if run not implemented, retry-able if config option is enabled.
            external_task_retryable = _is_external(task) and self._config.retry_external_tasks
            if status == FAILED and not external_task_retryable:
                self._email_task_failure(task, expl)

            new_deps = []
            if new_requirements:
                new_req = [load_task(module, name, params)
                           for module, name, params in new_requirements]
                for t in new_req:
                    self.add(t)
                new_deps = [t.task_id for t in new_req]

            self._add_task(worker=self._id,
                           task_id=task_id,
                           status=status,
                           expl=json.dumps(expl),
                           resources=task.process_resources(),
                           runnable=None,
                           params=task.to_str_params(),
                           family=task.task_family,
                           module=task.task_module,
                           new_deps=new_deps,
                           assistant=self._assistant,
                           retry_policy_dict=_get_retry_policy_dict(task))

            self._running_tasks.pop(task_id)

            # re-add task to reschedule missing dependencies
            if missing:
                reschedule = True

                # keep out of infinite loops by not rescheduling too many times
                for task_id in missing:
                    self.unfulfilled_counts[task_id] += 1
                    if (self.unfulfilled_counts[task_id] >
                            self._config.max_reschedules):
                        reschedule = False
                if reschedule:
                    self.add(task)

            self.run_succeeded &= (status == DONE) or (len(new_deps) > 0)
            return

    def _sleeper(self):
        # TODO is exponential backoff necessary?
        while True:
            jitter = self._config.wait_jitter
            wait_interval = self._config.wait_interval + random.uniform(0, jitter)
            logger.debug('Sleeping for %f seconds', wait_interval)
            time.sleep(wait_interval)
            yield

    def _keep_alive(self, get_work_response):
        """
        Returns true if a worker should stay alive given.

        If worker-keep-alive is not set, this will always return false.
        For an assistant, it will always return the value of worker-keep-alive.
        Otherwise, it will return true for nonzero n_pending_tasks.

        If worker-count-uniques is true, it will also
        require that one of the tasks is unique to this worker.
        """
        if not self._config.keep_alive:
            return False
        elif self._assistant:
            return True
        elif self._config.count_last_scheduled:
            return get_work_response.n_pending_last_scheduled > 0
        elif self._config.count_uniques:
            return get_work_response.n_unique_pending > 0
        else:
            return get_work_response.n_pending_tasks > 0

    def handle_interrupt(self, signum, _):
        """
        Stops the assistant from asking for more work on SIGUSR1
        """
        if signum == signal.SIGUSR1:
            self._start_phasing_out()

    def _start_phasing_out(self):
        """
        Go into a mode where we dont ask for more work and quit once existing
        tasks are done.
        """
        self._config.keep_alive = False
        self._stop_requesting_work = True

    def run(self):
        """
        Returns True if all scheduled tasks were executed successfully.
        """
        logger.info('Running Worker with %d processes', self.worker_processes)

        sleeper = self._sleeper()
        self.run_succeeded = True

        self._add_worker()

        while True:
            while len(self._running_tasks) >= self.worker_processes > 0:
                logger.debug('%d running tasks, waiting for next task to finish', len(self._running_tasks))
                self._handle_next_task()

            get_work_response = self._get_work()

            if get_work_response.worker_state == WORKER_STATE_DISABLED:
                self._start_phasing_out()

            if get_work_response.task_id is None:
                if not self._stop_requesting_work:
                    self._log_remote_tasks(get_work_response)
                if len(self._running_tasks) == 0:
                    if self._keep_alive(get_work_response):
                        six.next(sleeper)
                        continue
                    else:
                        break
                else:
                    self._handle_next_task()
                    continue

            # task_id is not None:
            logger.debug("Pending tasks: %s", get_work_response.n_pending_tasks)
            self._run_task(get_work_response.task_id)

        while len(self._running_tasks):
            logger.debug('Shut down Worker, %d more tasks to go', len(self._running_tasks))
            self._handle_next_task()

        return self.run_succeeded

    def _handle_rpc_message(self, message):
        logger.info("Worker %s got message %s" % (self._id, message))

        # the message is a dict {'name': <function_name>, 'kwargs': <function_kwargs>}
        name = message['name']
        kwargs = message['kwargs']

        # find the function and check if it's callable and configured to work
        # as a message callback
        func = getattr(self, name, None)
        tpl = (self._id, name)
        if not callable(func):
            logger.error("Worker %s has no function '%s'" % tpl)
        elif not getattr(func, "is_rpc_message_callback", False):
            logger.error("Worker %s function '%s' is not available as rpc message callback" % tpl)
        else:
            logger.info("Worker %s successfully dispatched rpc message to function '%s'" % tpl)
            func(**kwargs)

    @rpc_message_callback
    def set_worker_processes(self, n):
        # set the new value
        self.worker_processes = max(1, n)

        # tell the scheduler
        self._scheduler.add_worker(self._id, {'workers': self.worker_processes})<|MERGE_RESOLUTION|>--- conflicted
+++ resolved
@@ -404,11 +404,7 @@
                 response = None
                 try:
                     response = self._scheduler.ping(worker=self._worker_id)
-<<<<<<< HEAD
-                except Exception:  # httplib.BadStatusLine:
-=======
                 except BaseException:  # httplib.BadStatusLine:
->>>>>>> 8ae5b659
                     logger.warning('Failed pinging scheduler')
 
                 # handle rpc messages
